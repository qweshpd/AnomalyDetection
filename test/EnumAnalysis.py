# -*- coding: utf-8 -*-

import numpy as np
import pandas as pd
from scipy.stats import norm
#from itertools import groupby

_scale = 0.1
_threshold = 60

class auto_onehot(object):
    '''Encode categorical integer features using one-hot.
    
    Parameters
    --------
    featuredic : dict
        All features with feature name.    
    
    Examples
    --------
    
    >>>feature = {'fe1': ['ab', 'bc', 'ca'],
                  'fe2': [10*i for i in np.arange(8)],
                  'fe3': ["Mon", "Tue", "Wed", "Thu", "Fri", "Sat", "Sun"]}
    >>>auto_onehot(feature).transform(['ab', 60, 'Sun'])
    array([ 1.,  0.,  0.,  0.,  0.,  0.,  0.,  0.,  0.,  1.,  0.,  0.,  0.,
        0.,  0.,  0.,  0.,  1.])
    '''
    
    def __init__(self, featuredic):
        self.feature = list(featuredic.keys())
        self.fnum = len(featuredic.keys())
        self.attrnum = []
        for fea in featuredic.keys():
            setattr(self, fea, featuredic[fea])
            self.attrnum.append(len(featuredic[fea]))
        self.vnum = sum(self.attrnum)    
    
    def transform(self, slicefeature):
        '''Fit OneHotEncoder to X, then transform X.
        
        Parameters
        ----------
        X : array-like, list of feature instances.
            Input array of features.
        '''
        assert len(slicefeature) == self.fnum, 'please input only %d feature(s)'%self.fnum
        feature_array = np.zeros((1, self.vnum))[0]
        for i in np.arange(self.fnum):
            allvalue = getattr(self, self.feature[i])
            tmpnum = sum(self.attrnum[:i]) + allvalue.index(slicefeature[i])
            feature_array[tmpnum] = 1
        return feature_array


class NBEnum(object):
    '''Automatical anomaly detection for enum-like variables.'''
    
    def __init__(self, var_name, datalist, model = None):
        self.name = var_name
        self.data = datalist
        self.features = list(set(datalist))
        self.encode = auto_onehot({self.name: self.features})
        if model == None:
            self.code_array = self.modeling()

    def _encoding(self, all_data):
        '''Encode categorical integer features using one-hot.'''
        tranf = self.encode.transform
        code_array = np.vstack(list(map(lambda x:tranf([x]), all_data)))
        
        return code_array
    
    def _seq_analy(self, code, value = 1):
        '''Analysis sequential code.
        
        Parameters
        ----------
        code : array-like, contains only 0 or 1
            Code data to be analyzed.
        value : int, 0 or 1
            Target value.
        '''
        isvalue = np.concatenate(([0], np.equal(code, value), [0]))
        inds = np.where(np.abs(np.diff(isvalue)) == 1)[0].reshape(-1, 2)
        
        #Note: Replace by last-time in the futrue version
        last = inds[:, 1] - inds[:, 0]
        
        inds[:, 1] = inds[:, 1] - 1
        return np.vstack((inds[:, 0], inds[:, 1], last)).T
    
    def _freq_anal(self, nlist):
        '''Statistical matrix.'''
        dmean = nlist.mean()
        dstd = nlist.std()
        factor = np.sqrt(-np.log(1 - _threshold/100)/_scale)
        dmax = dmean + dstd * factor
        dmin = max(0, dmean - dstd * factor)

        return  dmean, dstd, dmax, dmin
    
    def modeling(self):
<<<<<<< HEAD
        '''
        Build statistical model based on historical data.
        '''
        self.model = pd.DataFrame(columns=self.features, 
                          index = ['mu', 'sigma', 'tmax', 'tmin'])
=======
        '''Build statistical model based on historical data.'''
>>>>>>> 5e3605e2
        features = self.features
        code_array = self._encoding(self.data)
        
        self.feature_array = {}
        for i in np.arange(self.encode.attrnum[0]):
            tmparray = self._seq_analy(code_array[:, i])
            self.feature_array[features[i]] = tmparray
            self.model[features[i]] = self._freq_anal(tmparray[:, 2])
            
        return code_array
    
    def getscore(self, data = None):
        '''
        Analyze data based on model.
        
        Parameters
        ----------
        data : 
            Data to be analyzed.
        
        Returns
        -------
        inds : 2D array-like [indi, indf]
            Initial and final indices of data detected as anomaly.
        '''
        features = self.features
        if data is None:
            encode_data = self._encoding(self.data)
            tmpdict = self.feature_array
        else:
            tmpdict = {}
            encode_data = self._encoding(data)
            for i in np.arange(self.encode.attrnum[0]):
                tmparray = self._seq_analy(encode_data[:, i])
                tmpdict[features[i]] = tmparray
    
        model = self.model
        final_score = np.zeros((1, encode_data.shape[0]))
        scoredict = {}
        for onef in features:
            model_array = np.array(model[onef])
            mean = model_array[0]
            std = model_array[1] if model_array[1] else 1
            test_array = tmpdict[onef][:, 2]

            score_array = 1 - np.exp(-_scale*((test_array-mean)/std)**2)
            scoredict[onef] = np.vstack((tmpdict[onef][:, 0], 
                                         tmpdict[onef][:, 1],
                                         tmpdict[onef][:, 2],
                                         score_array)).T

            for i in np.arange(len(test_array)):
                indif = tmpdict[onef][:, :2][i]
                score = score_array[i]
                final_score[0, indif[0]: indif[1] + 1] = score
        
        finalscore = pd.DataFrame(np.hstack((encode_data, final_score.T)),
                                  columns=self.features+['score'])
                                  
        
        return scoredict, finalscore
    
    def analyze(self, data = None, show = False):
        '''Analyze data based on model.
        
        Parameters
        ----------
        data : 
            Data to be analyzed.
        show : bool, optional (default = False)
            Show plot (True) or not (False).
        
        Returns
        -------
        inds : 2D array-like [indi, indf]
            Initial and final indices of data detected as anomaly.
        '''
        features = self.features
        if data is None:
            tmpdict = self.feature_array
        else:
            tmpdict = {}
            encode_data = self._encoding(data)
            for i in np.arange(self.encode.attrnum[0]):
                tmparray = self._seq_analy(encode_data[:, i])
                tmpdict[features[i]] = tmparray
   
        model = self.model
        alert = []
        for onef in features:
            model_array = np.array(model[onef])
            test_array = tmpdict[onef][:, 2]
            inds = np.where(np.logical_or(test_array > model_array[2],
                                          test_array < model_array[3]))[0]
            
            if inds.any():
                alert.append([onef, tmpdict[onef][inds][:, :2]])
        
        if show:
            try:
                import matplotlib.pylab as plt
                plt.rcParams['figure.figsize'] = 15, 6
            except ImportError:
                print('matplotlib is not available.')
            else:
                plt.figure()
                for fi in features:
                    entry = features.index(fi)
                    pltmodel = np.array(model[fi])
                    test_array = tmpdict[fi][:, 2]
                    
                    plt.subplot(len(features), 1, entry + 1)
                    
                    base = np.arange(-10, max(test_array)+20, 1)
                    normal = norm.pdf(base, pltmodel[0], pltmodel[1])
                    anomalous = np.logical_or(base > pltmodel[2],
                                              base < pltmodel[3])
                    
                    plt.hist(test_array, bins=base-0.5, 
                             normed=True, zorder=1)
                    plt.fill_between(base, normal, where=anomalous, 
                                     color = [1,0,0,0.4], zorder = 2)
                    plt.plot(base, normal, color = 'black', zorder = 3)
                    plt.title('Feature distribution of %s'%fi)
                    plt.show()

            
        return alert
    <|MERGE_RESOLUTION|>--- conflicted
+++ resolved
@@ -101,15 +101,10 @@
         return  dmean, dstd, dmax, dmin
     
     def modeling(self):
-<<<<<<< HEAD
-        '''
-        Build statistical model based on historical data.
-        '''
+        '''Build statistical model based on historical data.'''
         self.model = pd.DataFrame(columns=self.features, 
                           index = ['mu', 'sigma', 'tmax', 'tmin'])
-=======
-        '''Build statistical model based on historical data.'''
->>>>>>> 5e3605e2
+
         features = self.features
         code_array = self._encoding(self.data)
         
@@ -169,7 +164,6 @@
         finalscore = pd.DataFrame(np.hstack((encode_data, final_score.T)),
                                   columns=self.features+['score'])
                                   
-        
         return scoredict, finalscore
     
     def analyze(self, data = None, show = False):
